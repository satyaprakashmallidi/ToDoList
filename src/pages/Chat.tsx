import React, { useState, useEffect, useRef } from 'react';
import { 
  Hash, 
  ChevronDown, 
  Plus, 
  Bell, 
  Search,
  Settings,
  Users,
  MessageSquare,
  Send,
  Paperclip,
  Smile,
  Gift,
  Image,
  MoreVertical,
  Reply,
  Pin,
  FileText,
  Activity,
  Edit3,
  Lock,
  UserPlus,
  AtSign,
  Bold,
  Italic,
  Link2,
  List,
  Code,
  Mic,
  Video,
  Camera,
  X,
  MoreHorizontal,
  Clock,
  Trash2,
  Eye
} from 'lucide-react';
import { useAuth } from '../contexts/AuthContext';
import { useDrafts } from '../contexts/DraftContext';
import { useChannels } from '../hooks/useChannels';
import { ChannelCreateModal } from '../components/ChannelCreateModal';
import { supabase } from '../lib/supabase';

interface Channel {
  id: string;
  name: string;
  type: 'text' | 'voice';
  category?: string;
  unread?: boolean;
  locked?: boolean;
  description?: string;
  memberCount?: number;
  members?: TeamMember[];
}

interface TeamMember {
  id: string;
  name: string;
  email: string;
  avatar?: string;
  status?: 'online' | 'offline' | 'idle' | 'dnd';
  role?: string;
}

interface DirectMessage {
  id: string;
  name: string;
  status: 'online' | 'offline';
  avatar?: string;
  lastMessage?: string;
  unread?: boolean;
}

interface Message {
  id: string;
  userId: string;
  userName: string;
  avatar?: string;
  content: string;
  timestamp: Date;
  edited?: boolean;
  reactions?: { emoji: string; count: number; reacted: boolean }[];
}

interface SidebarItem {
  id: string;
  label: string;
  icon: React.ReactNode;
  count?: number;
  active?: boolean;
}

export const Chat: React.FC = () => {
  const { user } = useAuth();
  const { 
    drafts, 
    sentMessages, 
    scheduledMessages,
    addDraft, 
    updateDraft, 
    deleteDraft, 
    sendDraft,
    addScheduledMessage,
    cancelScheduledMessage,
    searchDrafts,
    searchSent,
    searchScheduled
  } = useDrafts();
  const {
    channels: dbChannels,
    channelMessages,
    directConversations,
    directMessages,
    channelPosts,
    loading: channelsLoading,
    error: channelsError,
    createChannel,
    loadChannelMessages,
    sendChannelMessage,
    addChannelMembers,
    sendDirectMessage,
    loadDirectMessages,
    getOrCreateDirectConversation,
    loadChannelPosts,
    createChannelPost
  } = useChannels();
  const [repliesTab, setRepliesTab] = useState<'unread' | 'read'>('unread');
  const [selectedChannel, setSelectedChannel] = useState<Channel | null>(null);
  const [selectedDM, setSelectedDM] = useState<string | null>(null);
  const [currentConversationId, setCurrentConversationId] = useState<string | null>(null);
  const [messageInput, setMessageInput] = useState('');
  const [showChannelDropdown, setShowChannelDropdown] = useState(true);
  const [showNewMessage, setShowNewMessage] = useState(false);
  const [activeSidebarItem, setActiveSidebarItem] = useState<string>('replies');
  const [postContent, setPostContent] = useState('');
  const [postTitle, setPostTitle] = useState('');
  const [channelPostTitle, setChannelPostTitle] = useState('');
  const [channelPostContent, setChannelPostContent] = useState('');
  const [selectedPostChannel, setSelectedPostChannel] = useState<string>('Select Channel');
  const [showNewPostModal, setShowNewPostModal] = useState(false);
  const [showCreateChannelModal, setShowCreateChannelModal] = useState(false);
  const [creatingChannel, setCreatingChannel] = useState(false);
  const [channelView, setChannelView] = useState<'channel' | 'posts'>('channel');
  const [showAddMembersModal, setShowAddMembersModal] = useState(false);
  const [teamMembers, setTeamMembers] = useState<TeamMember[]>([]);
  const [selectedMembers, setSelectedMembers] = useState<string[]>([]);
  const [searchMember, setSearchMember] = useState('');
  const [onlineUsers, setOnlineUsers] = useState<Set<string>>(new Set());
  const messagesEndRef = useRef<HTMLDivElement>(null);
  const presenceChannelRef = useRef<any>(null);
  
  // Drafts & Sent state
  const [draftsTab, setDraftsTab] = useState<'drafts' | 'sent' | 'scheduled'>('drafts');
  const [draftsSearchQuery, setDraftsSearchQuery] = useState('');
  const [editingDraft, setEditingDraft] = useState<string | null>(null);
  const [editingContent, setEditingContent] = useState('');
  const [showUpgradeModal, setShowUpgradeModal] = useState(false);
  
  // Activity state
  const [activityTab, setActivityTab] = useState<'mentions' | 'reactions' | 'assigned'>('mentions');

  // Sidebar items for replies section
  const sidebarItems: SidebarItem[] = [
    { id: 'replies', label: 'Replies', icon: <Reply className="w-4 h-4" />, active: true },
    { id: 'posts', label: 'Posts', icon: <FileText className="w-4 h-4" /> },
    { id: 'followups', label: 'FollowUps', icon: <Users className="w-4 h-4" /> },
    { id: 'activity', label: 'Activity', icon: <Activity className="w-4 h-4" /> },
    { id: 'drafts', label: 'Drafts & Sent', icon: <Edit3 className="w-4 h-4" />, count: 1 }
  ];

  // Fetch team members when component mounts and setup presence
  useEffect(() => {
    if (user?.id) {
      fetchTeamMembers();
      setupPresence();
    }

    return () => {
      // Cleanup presence subscription
      if (presenceChannelRef.current) {
        supabase.removeChannel(presenceChannelRef.current);
      }
    };
  }, [user]);

  const fetchTeamMembers = async () => {
    try {
      // Step 1: Get team members where current user is involved
      const { data: teamMemberships, error: teamError } = await supabase
        .from('team_members')
        .select('user_id, admin_id, team_invite_id')
        .or(`user_id.eq.${user?.id},admin_id.eq.${user?.id}`);

      if (teamError) {
        console.error('Error fetching team memberships:', teamError);
        return;
      }

      if (!teamMemberships || teamMemberships.length === 0) {
        setTeamMembers([]);
        return;
      }

      // Step 2: Get all unique user IDs from the team memberships
      const allUserIds = new Set<string>();
      teamMemberships.forEach(membership => {
        if (membership.user_id) allUserIds.add(membership.user_id);
        if (membership.admin_id) allUserIds.add(membership.admin_id);
      });

      // Step 3: Get profile information for all these users
      const { data: profiles, error: profilesError } = await supabase
        .from('profiles')
        .select('id, email, full_name, name, avatar_url')
        .in('id', Array.from(allUserIds));

      if (profilesError) {
        console.error('Error fetching profiles:', profilesError);
        return;
      }

      // Step 4: Create team members list
      const members: TeamMember[] = [];
      const memberIds = new Set<string>();

      if (profiles) {
        profiles.forEach(profile => {
          if (!memberIds.has(profile.id) && profile.id !== user?.id) {
            memberIds.add(profile.id);
            // Check if this user is an admin in any team the current user is part of
            const isAdmin = teamMemberships.some(tm => tm.admin_id === profile.id);
            
            members.push({
              id: profile.id,
              name: profile.name || profile.full_name || 'Unknown',
              email: profile.email || '',
              avatar: profile.avatar_url || '',
              status: 'offline',
              role: isAdmin ? 'team admin' : 'team member'
            });
          }
        });
      }

      setTeamMembers(members);
    } catch (error) {
      console.error('Error fetching team members:', error);
    }
  };

  // Setup real-time presence tracking
  const setupPresence = () => {
    const channel = supabase.channel('online-users', {
      config: {
        presence: {
          key: user?.id || ''
        }
      }
    });

    // Track current user's presence
    channel
      .on('presence', { event: 'sync' }, () => {
        const state = channel.presenceState();
        const onlineUserIds = new Set<string>();
        
        Object.keys(state).forEach(userId => {
          if (state[userId] && state[userId].length > 0) {
            onlineUserIds.add(userId);
          }
        });
        
        setOnlineUsers(onlineUserIds);
      })
      .on('presence', { event: 'join' }, ({ key, newPresences }) => {
        setOnlineUsers(prev => new Set([...prev, key]));
      })
      .on('presence', { event: 'leave' }, ({ key, leftPresences }) => {
        setOnlineUsers(prev => {
          const updated = new Set(prev);
          updated.delete(key);
          return updated;
        });
      })
      .subscribe(async (status) => {
        if (status === 'SUBSCRIBED') {
          // Track this user as online
          await channel.track({
            online_at: new Date().toISOString(),
            user_id: user?.id
          });
        }
      });

    presenceChannelRef.current = channel;
  };

  // Get status for a team member
  const getMemberStatus = (memberId: string): 'online' | 'offline' => {
    return onlineUsers.has(memberId) ? 'online' : 'offline';
  };

  // Handle channel creation
  const handleCreateChannel = async (data: {
    name: string;
    description?: string;
    type: 'text' | 'voice' | 'announcement';
    isPrivate: boolean;
    category?: string;
  }) => {
    setCreatingChannel(true);
    try {
      const channelId = await createChannel(
        data.name,
        data.description,
        data.type,
        data.isPrivate,
        data.category
      );
      
      if (channelId) {
        setShowCreateChannelModal(false);
        // Find and select the newly created channel
        const newChannel = dbChannels.find(ch => ch.id === channelId);
        if (newChannel) {
          setSelectedChannel({
            id: newChannel.id,
            name: newChannel.name,
            type: newChannel.channel_type as 'text' | 'voice',
            description: newChannel.description || undefined,
            memberCount: newChannel.member_count || 1
          });
        }
      }
    } catch (error) {
      console.error('Failed to create channel:', error);
    } finally {
      setCreatingChannel(false);
    }
  };

  // Handle adding members to channel
  const handleAddMembers = () => {
    if (selectedChannel && selectedMembers.length > 0) {
      const membersToAdd = teamMembers.filter(member => selectedMembers.includes(member.id));
      const updatedChannel = {
        ...selectedChannel,
        members: [...(selectedChannel.members || []), ...membersToAdd],
        memberCount: (selectedChannel.memberCount || 0) + selectedMembers.length
      };
      
      // Note: Channel updates would be handled by the database and real-time subscriptions
      setSelectedChannel(updatedChannel);
      
      // Reset selection and close modal
      setSelectedMembers([]);
      setShowAddMembersModal(false);
    }
  };

  // Transform team members to direct messages format (excluding current user)
  const availableDirectMessages: DirectMessage[] = teamMembers
    .filter(member => member.id !== user?.id) // Exclude current user
    .map(member => ({
      id: member.id,
      name: member.name,
      status: getMemberStatus(member.id) as 'online' | 'offline',
      avatar: member.avatar,
      lastMessage: '',
      unread: false
    }));

  // Current user is excluded from direct messages list

  // Handle DM message loading (channels are handled by useChannels hook)
  useEffect(() => {
    const loadDMMessages = async () => {
      if (selectedDM && !selectedChannel && user) {
        // Get or create conversation ID for this DM
        const conversationId = await getOrCreateDirectConversation(selectedDM);
        if (conversationId) {
          setCurrentConversationId(conversationId);
          // Load messages for this conversation
          await loadDirectMessages(conversationId);
        }
      } else if (selectedChannel) {
        // Clear DM state for channels since they're handled by useChannels hook
        setCurrentConversationId(null);
      }
    };

    loadDMMessages();
  }, [selectedDM, selectedChannel, user?.id, getOrCreateDirectConversation, loadDirectMessages]);

  // Load posts when channel posts tab is active
  useEffect(() => {
    console.log('Posts effect triggered:', { selectedChannel, channelView, activeSidebarItem });
    if (selectedChannel && channelView === 'posts') {
      console.log('Loading posts for channel posts tab:', selectedChannel.id);
      loadChannelPosts(selectedChannel.id);
    }
  }, [selectedChannel, channelView, loadChannelPosts]);

  // Get current messages based on selected view
  const currentMessages = selectedChannel 
    ? channelMessages[selectedChannel.id] || []
    : (currentConversationId ? directMessages[currentConversationId] || [] : []);

  const scrollToBottom = () => {
    messagesEndRef.current?.scrollIntoView({ behavior: 'smooth' });
  };

  useEffect(() => {
    scrollToBottom();
  }, [currentMessages]);



  const handleSendMessage = async () => {
    if (!messageInput.trim()) return;

    if (selectedChannel) {
      // Send message to channel
      await sendChannelMessage(selectedChannel.id, messageInput);
      setMessageInput('');
    } else if (selectedDM) {
      // Send direct message
      const success = await sendDirectMessage(selectedDM, messageInput);
      if (success) {
        setMessageInput('');
        // Reload messages to show the new message
        if (currentConversationId) {
          await loadDirectMessages(currentConversationId);
        }
      }
    }
  };

  const getStatusColor = (status: string) => {
    switch (status) {
      case 'online': return 'bg-green-500';
      case 'idle': return 'bg-yellow-500';
      case 'dnd': return 'bg-red-500';
      case 'offline': 
      default: return 'bg-gray-400';
    }
  };

  const formatTime = (date: Date | string) => {
    const now = new Date();
    const messageDate = typeof date === 'string' ? new Date(date) : date;
    
    // Check if the date is valid
    if (isNaN(messageDate.getTime())) {
      return 'now';
    }
    
    const diff = now.getTime() - messageDate.getTime();
    const minutes = Math.floor(diff / 60000);
    const hours = Math.floor(diff / 3600000);
    const days = Math.floor(diff / 86400000);

    if (days > 0) return `${days}d ago`;
    if (hours > 0) return `${hours}h ago`;
    if (minutes <= 0) return 'now';
    return `${minutes}m ago`;
  };

  return (
    <div className="h-screen w-full flex bg-gray-50 -mx-3 -my-4 sm:-mx-6 sm:-my-6 lg:-mx-8 lg:-my-8">
      {/* Left Sidebar */}
      <div className="w-72 bg-gray-100 border-r border-gray-200 flex flex-col h-full">
        {/* Single Chat Header */}
        <div className="px-6 py-4 border-b border-gray-200 bg-white">
          <div className="flex items-center">
            <div className="w-6 h-6 bg-blue-600 rounded flex items-center justify-center mr-2">
              <Reply className="w-3 h-3 text-white" />
            </div>
            <span className="text-sm font-medium text-gray-900">Chat</span>
          </div>
        </div>

        {/* Chat Content */}
        <div className="flex-1 flex flex-col">
          {/* Sidebar Navigation */}
          <div className="flex-1 overflow-y-auto">
            <div className="py-2">
              {sidebarItems.map((item) => (
                <button
                  key={item.id}
                  onClick={() => setActiveSidebarItem(item.id)}
                  className={`w-full px-4 py-2.5 text-left text-sm transition-colors flex items-center justify-between group ${
                    activeSidebarItem === item.id
                      ? 'bg-blue-100 text-blue-700'
                      : 'text-gray-700 hover:bg-gray-200 hover:text-gray-900'
                  }`}
                >
                  <div className="flex items-center">
                    {item.icon}
                    <span className="ml-3">{item.label}</span>
                  </div>
                  {item.count !== undefined && item.count > 0 && (
                    <span className="bg-gray-300 text-gray-700 text-xs px-2 py-0.5 rounded-full">
                      {item.count}
                    </span>
                  )}
                </button>
              ))}
            </div>

            {/* Channels Section */}
            <div className="px-2 py-3 border-t border-gray-200">
              <div className="flex items-center justify-between px-2 py-1 mb-1">
                <span className="text-xs font-semibold text-gray-600">CHANNELS</span>
                <button 
                  onClick={() => setShowCreateChannelModal(true)}
                  className="w-4 h-4 text-gray-500 hover:text-gray-700 hover:bg-gray-200 rounded transition-colors flex items-center justify-center"
                >
                  <Plus className="w-3 h-3" />
                </button>
              </div>
              
              {dbChannels.length === 0 ? (
                <div className="text-center py-8">
                  <div className="text-sm text-gray-500 mb-2">No group channels yet</div>
                  <button 
                    onClick={() => setShowCreateChannelModal(true)}
                    className="text-xs text-blue-600 hover:text-blue-700 underline"
                  >
                    Create your first channel
                  </button>
                </div>
              ) : (
                <div className="space-y-0.5">
                  {dbChannels.map((channel) => (
                    <button
                      key={channel.id}
                      className={`w-full flex items-center px-2 py-1.5 text-sm rounded transition-colors ${
                        selectedChannel?.id === channel.id
                          ? 'bg-blue-100 text-blue-700'
                          : 'text-gray-600 hover:bg-gray-200 hover:text-gray-900'
                      }`}
                      onClick={() => {
                        setSelectedChannel({
                          id: channel.id,
                          name: channel.name,
                          type: channel.channel_type as 'text' | 'voice',
                          description: channel.description || undefined,
                          memberCount: channel.member_count || 1
                        });
                        setSelectedDM(null);
                        setActiveSidebarItem('channel');
                        // Load messages for this channel
                        loadChannelMessages(channel.id);
                      }}
                    >
                      <Hash className="w-4 h-4 mr-2 flex-shrink-0" />
                      <span className="truncate flex-1 text-left">{channel.name}</span>
                      {channel.locked && <Lock className="w-3 h-3 text-gray-400" />}
                      {channel.memberCount && channel.memberCount > 0 && (
                        <span className="text-xs text-gray-500">{channel.memberCount}</span>
                      )}
                    </button>
                  ))}
                </div>
              )}
            </div>

            {/* Direct Messages Section */}
            <div className="px-2 py-3 border-t border-gray-200">
              <div className="px-2 py-1 text-xs font-semibold text-gray-600 mb-1">DIRECT MESSAGES</div>
              <div className="space-y-0.5">
                {availableDirectMessages.length > 0 ? (
                  availableDirectMessages.map((dm) => (
                    <button
                      key={dm.id}
                      className={`w-full flex items-center px-2 py-1.5 text-sm rounded transition-colors ${
                        selectedDM === dm.id
                          ? 'bg-blue-100 text-blue-700'
                          : 'text-gray-600 hover:bg-gray-200 hover:text-gray-900'
                      }`}
                      onClick={() => {
                        setSelectedDM(dm.id);
                        setSelectedChannel(null);
                        setActiveSidebarItem('dm');
                      }}
                    >
                      <div className="relative mr-2">
                        <div className="w-6 h-6 bg-gradient-to-br from-blue-400 to-purple-500 rounded-full flex items-center justify-center text-white text-xs font-semibold">
                          {dm.name.charAt(0).toUpperCase()}
                        </div>
                        <div className={`absolute bottom-0 right-0 w-2 h-2 ${
                          dm.status === 'online' ? 'bg-green-500' : 'bg-gray-400'
                        } rounded-full border border-white`}></div>
                      </div>
                      <span className="truncate flex-1 text-left">{dm.name}</span>
                      {dm.id === user?.id && <span className="ml-1 text-xs text-gray-500">— You</span>}
                    </button>
                  ))
                ) : (
                  <div className="px-2 py-4 text-xs text-gray-500 text-center">
                    No team members yet
                  </div>
                )}
                <button className="w-full flex items-center px-2 py-1.5 text-sm text-gray-500 hover:text-gray-700 rounded hover:bg-gray-200 transition-colors">
                  <Plus className="w-4 h-4 mr-2" />
                  New message
                </button>
              </div>
            </div>
            </div>
          </div>

        {/* Bottom User Section */}
        <div className="p-3 border-t border-gray-200 bg-gray-100">
          <div className="flex items-center">
            <div className="relative">
              <div className="w-10 h-10 bg-gradient-to-br from-blue-400 to-purple-500 rounded-full flex items-center justify-center text-white text-sm font-semibold">
                {user?.email?.charAt(0).toUpperCase() || 'U'}
              </div>
              <div className="absolute bottom-0 right-0 w-3 h-3 bg-green-500 rounded-full border-2 border-white"></div>
            </div>
            <div className="ml-3 flex-1">
              <div className="text-sm font-medium text-gray-900">{user?.email?.split('@')[0] || 'User'}</div>
              <div className="text-xs text-gray-500">Online</div>
            </div>
            <Settings className="w-5 h-5 text-gray-500 cursor-pointer hover:text-gray-700" />
          </div>
        </div>
      </div>

      {/* Main Area */}
      <div className="flex-1 flex flex-col bg-white">
        {/* Main Content - Chat Interface */}
        <div className="flex-1 flex flex-col">
          {/* Content Area */}
          {activeSidebarItem === 'channel' && selectedChannel ? (
            /* Channel View */
            <div className="flex-1 flex flex-col bg-white">
              {/* Channel Header */}
              <div className="border-b border-gray-200 bg-white">
                <div className="px-6 py-3 flex items-center justify-between">
                  <div className="flex items-center space-x-3">
                    <Hash className="w-5 h-5 text-gray-500" />
                    <div>
                      <h2 className="text-lg font-semibold text-gray-900">{selectedChannel.name}</h2>
                      <p className="text-sm text-gray-500">
                        {selectedChannel.memberCount || 0} members • {selectedChannel.description || 'Channel'}
                      </p>
                    </div>
                  </div>
                  <div className="flex items-center space-x-2">
                    <button 
                      onClick={() => setShowAddMembersModal(true)}
                      className="p-2 text-gray-500 hover:text-gray-700 hover:bg-gray-100 rounded-lg transition-colors"
                      title="Add members"
                    >
                      <UserPlus className="w-5 h-5" />
                    </button>
                    <button className="p-2 text-gray-500 hover:text-gray-700 hover:bg-gray-100 rounded-lg transition-colors">
                      <Bell className="w-5 h-5" />
                    </button>
                    <button className="p-2 text-gray-500 hover:text-gray-700 hover:bg-gray-100 rounded-lg transition-colors">
                      <Settings className="w-5 h-5" />
                    </button>
                  </div>
                </div>
                
                {/* Channel/Posts Tabs */}
                <div className="px-6 flex space-x-6">
                  <button
                    onClick={() => setChannelView('channel')}
                    className={`py-3 text-sm font-medium border-b-2 transition-colors ${
                      channelView === 'channel'
                        ? 'text-gray-900 border-gray-900'
                        : 'text-gray-500 border-transparent hover:text-gray-700'
                    }`}
                  >
                    Channel
                  </button>
                  <button
                    onClick={() => setChannelView('posts')}
                    className={`py-3 text-sm font-medium border-b-2 transition-colors ${
                      channelView === 'posts'
                        ? 'text-gray-900 border-gray-900'
                        : 'text-gray-500 border-transparent hover:text-gray-700'
                    }`}
                  >
                    Posts
                  </button>
                </div>
              </div>

              {channelView === 'channel' ? (
                /* Channel Messages View */
                <>
                  {/* Messages Area */}
                  <div className="flex-1 overflow-y-auto p-6">
                    {selectedChannel && channelMessages[selectedChannel.id]?.length > 0 ? (
                      <div className="space-y-6">
                        {channelMessages[selectedChannel.id].map((message) => (
                          <div key={message.id} className="flex items-start space-x-3">
                            <div className="w-10 h-10 bg-gradient-to-br from-blue-400 to-purple-500 rounded-full flex items-center justify-center text-white font-semibold">
                              {message.sender_name.charAt(0)}
                            </div>
                            <div className="flex-1">
                              <div className="flex items-center space-x-2 mb-1">
                                <span className="font-semibold text-gray-900">{message.sender_name}</span>
                                <span className="text-xs text-gray-500">{formatTime(new Date(message.created_at))}</span>
                                {message.is_edited && <span className="text-xs text-gray-400">(edited)</span>}
                              </div>
                              <div className="text-gray-800">{message.content}</div>
                            </div>
                          </div>
                        ))}
                        <div ref={messagesEndRef} />
                      </div>
                    ) : (
                      <div className="flex flex-col items-center justify-center h-full text-center">
                        <div className="w-24 h-24 bg-gray-100 rounded-full flex items-center justify-center mb-4">
                          <Hash className="w-12 h-12 text-gray-400" />
                        </div>
                        <h3 className="text-lg font-semibold text-gray-900 mb-2">
                          Welcome to #{selectedChannel.name}
                        </h3>
                        <p className="text-gray-600 max-w-md">
                          This is the beginning of the #{selectedChannel.name} channel.
                        </p>
                      </div>
                    )}
                  </div>

                  {/* Message Input */}
                  <div className="border-t border-gray-200 bg-white p-4">
                    <div className="bg-white border border-gray-300 rounded-lg">
                      <div className="flex items-start p-3">
                        <input
                          type="text"
                          value={messageInput}
                          onChange={(e) => setMessageInput(e.target.value)}
                          onKeyPress={(e) => e.key === 'Enter' && !e.shiftKey && handleSendMessage()}
                          placeholder={`Message #${selectedChannel.name}`}
                          className="flex-1 text-gray-900 placeholder-gray-500 focus:outline-none"
                        />
                      </div>
                      <div className="flex items-center justify-between px-3 pb-3">
                        <div className="flex items-center space-x-1">
                          <button className="p-1.5 text-gray-500 hover:text-gray-700 hover:bg-gray-100 rounded transition-colors">
                            <Plus className="w-4 h-4" />
                          </button>
                          <div className="h-4 w-px bg-gray-300 mx-1" />
                          <button className="p-1.5 text-gray-500 hover:text-gray-700 hover:bg-gray-100 rounded transition-colors">
                            <Bold className="w-4 h-4" />
                          </button>
                          <button className="p-1.5 text-gray-500 hover:text-gray-700 hover:bg-gray-100 rounded transition-colors">
                            <Italic className="w-4 h-4" />
                          </button>
                          <button className="p-1.5 text-gray-500 hover:text-gray-700 hover:bg-gray-100 rounded transition-colors">
                            <Link2 className="w-4 h-4" />
                          </button>
                          <button className="p-1.5 text-gray-500 hover:text-gray-700 hover:bg-gray-100 rounded transition-colors">
                            <List className="w-4 h-4" />
                          </button>
                          <button className="p-1.5 text-gray-500 hover:text-gray-700 hover:bg-gray-100 rounded transition-colors">
                            <Code className="w-4 h-4" />
                          </button>
                          <div className="h-4 w-px bg-gray-300 mx-1" />
                          <button className="p-1.5 text-gray-500 hover:text-gray-700 hover:bg-gray-100 rounded transition-colors">
                            <Paperclip className="w-4 h-4" />
                          </button>
                          <button className="p-1.5 text-gray-500 hover:text-gray-700 hover:bg-gray-100 rounded transition-colors">
                            <AtSign className="w-4 h-4" />
                          </button>
                          <button className="p-1.5 text-gray-500 hover:text-gray-700 hover:bg-gray-100 rounded transition-colors">
                            <Smile className="w-4 h-4" />
                          </button>
                          <div className="h-4 w-px bg-gray-300 mx-1" />
                          <button className="p-1.5 text-gray-500 hover:text-gray-700 hover:bg-gray-100 rounded transition-colors">
                            <Mic className="w-4 h-4" />
                          </button>
                          <button className="p-1.5 text-gray-500 hover:text-gray-700 hover:bg-gray-100 rounded transition-colors">
                            <Video className="w-4 h-4" />
                          </button>
                        </div>
                        <button
                          onClick={handleSendMessage}
                          disabled={!messageInput.trim()}
                          className="px-3 py-1.5 bg-blue-600 text-white text-sm font-medium rounded-lg hover:bg-blue-700 disabled:opacity-50 disabled:cursor-not-allowed transition-colors flex items-center"
                        >
                          <Send className="w-4 h-4" />
                        </button>
                      </div>
                    </div>
                  </div>
                </>
              ) : (
                /* Posts View for Channel */
                <div className="flex-1 overflow-y-auto">
                  {/* Create Post */}
                  <div className="p-6 border-b border-gray-200">
                    <div className="flex items-start space-x-3">
                      <div className="w-10 h-10 bg-gradient-to-br from-blue-400 to-purple-500 rounded-full flex items-center justify-center text-white font-semibold">
                        {user?.email?.charAt(0).toUpperCase() || 'U'}
                      </div>
                      <div className="flex-1">
                        <div className="bg-white border border-gray-300 rounded-lg">
                          <input
                            type="text"
                            placeholder="Post topic"
                            value={channelPostTitle}
                            onChange={(e) => setChannelPostTitle(e.target.value)}
                            className="w-full px-4 pt-3 pb-1 text-gray-900 placeholder-gray-500 font-medium focus:outline-none"
                          />
                          <div className="px-4 pb-3">
                            <textarea
                              placeholder="What would you like to share?"
                              value={channelPostContent}
                              onChange={(e) => setChannelPostContent(e.target.value)}
                              rows={3}
                              className="w-full text-gray-900 placeholder-gray-500 focus:outline-none resize-none border-0"
                            />
                          </div>
                          <div className="border-t border-gray-200 px-3 py-2 flex items-center justify-between">
                            <div className="flex items-center space-x-1">
                              <button className="p-1.5 text-gray-500 hover:text-gray-700 hover:bg-gray-100 rounded transition-colors">
                                <Plus className="w-4 h-4" />
                              </button>
                              <button className="px-3 py-1.5 text-sm text-gray-700 bg-gray-100 hover:bg-gray-200 rounded flex items-center">
                                <Bell className="w-3 h-3 mr-1" />
                                Update
                                <ChevronDown className="w-3 h-3 ml-1" />
                              </button>
                              <button className="p-1.5 text-gray-500 hover:text-gray-700 hover:bg-gray-100 rounded transition-colors">
                                <Paperclip className="w-4 h-4" />
                              </button>
                              <button className="p-1.5 text-gray-500 hover:text-gray-700 hover:bg-gray-100 rounded transition-colors">
                                <AtSign className="w-4 h-4" />
                              </button>
                              <button className="p-1.5 text-gray-500 hover:text-gray-700 hover:bg-gray-100 rounded transition-colors">
                                <Smile className="w-4 h-4" />
                              </button>
                              <button className="p-1.5 text-gray-500 hover:text-gray-700 hover:bg-gray-100 rounded transition-colors">
                                <Code className="w-4 h-4" />
                              </button>
                              <button className="p-1.5 text-gray-500 hover:text-gray-700 hover:bg-gray-100 rounded transition-colors">
                                <Image className="w-4 h-4" />
                              </button>
                              <button className="p-1.5 text-gray-500 hover:text-gray-700 hover:bg-gray-100 rounded transition-colors">
                                <Video className="w-4 h-4" />
                              </button>
                              <button className="p-1.5 text-gray-500 hover:text-gray-700 hover:bg-gray-100 rounded transition-colors">
                                <Mic className="w-4 h-4" />
                              </button>
                            </div>
                            <button 
                              className="px-4 py-1.5 bg-blue-600 text-white text-sm font-medium rounded-lg hover:bg-blue-700 disabled:opacity-50 transition-colors"
                              disabled={!channelPostContent.trim() || !selectedChannel}
                              onClick={async () => {
                                if (!channelPostContent.trim() || !selectedChannel) return;
                                
                                try {
                                  await createChannelPost(
                                    selectedChannel.id,
                                    channelPostTitle,
                                    channelPostContent,
                                    'update',
                                    []
                                  );
                                  setChannelPostTitle('');
                                  setChannelPostContent('');
                                } catch (error) {
                                  console.error('Failed to create channel post:', error);
                                }
                              }}
                            >
                              Post
                            </button>
                          </div>
                        </div>
                      </div>
                    </div>
                  </div>

                  {/* Filter Bar */}
                  <div className="px-6 py-3 border-b border-gray-200 flex items-center justify-between">
                    <div className="flex items-center space-x-3">
                      <button className="px-3 py-1.5 text-sm text-gray-700 hover:bg-gray-100 rounded-lg flex items-center">
                        <FileText className="w-4 h-4 mr-1" />
                        Type
                        <ChevronDown className="w-3 h-3 ml-1" />
                      </button>
                      <button className="px-3 py-1.5 text-sm text-gray-700 hover:bg-gray-100 rounded-lg flex items-center">
                        <Users className="w-4 h-4 mr-1" />
                        Author
                      </button>
                    </div>
                    <div className="flex items-center space-x-2">
                      <span className="text-sm text-gray-600">Sort:</span>
                      <button className="px-3 py-1.5 text-sm text-gray-700 hover:bg-gray-100 rounded-lg flex items-center">
                        Newest
                        <ChevronDown className="w-3 h-3 ml-1" />
                      </button>
                    </div>
                  </div>

                  {/* Channel Posts List */}
                  <div className="flex-1 p-6">
                    {selectedChannel && channelPosts[selectedChannel.id]?.length > 0 ? (
                      channelPosts[selectedChannel.id].map((post: any) => (
                        <div key={post.id} className="bg-white border border-gray-200 rounded-lg p-6 mb-4">
                          <div className="flex items-start space-x-3">
                            <div className="w-10 h-10 bg-gradient-to-br from-purple-400 to-blue-500 rounded-full flex items-center justify-center text-white text-sm font-semibold">
                              {(post.author_name || 'U').charAt(0).toUpperCase()}
                            </div>
                            <div className="flex-1">
                              <div className="flex items-center space-x-2 mb-2">
                                <span className="font-semibold text-gray-900">{post.author_name || 'Unknown'}</span>
                                <span className="text-sm text-gray-500">
                                  {formatTime(post.created_at)}
                                </span>
                                <span className={`px-2 py-1 text-xs font-medium rounded flex items-center ${
                                  post.post_type === 'update' ? 'bg-blue-100 text-blue-700' :
                                  post.post_type === 'announcement' ? 'bg-red-100 text-red-700' :
                                  post.post_type === 'idea' ? 'bg-yellow-100 text-yellow-700' :
                                  post.post_type === 'discussion' ? 'bg-green-100 text-green-700' :
                                  'bg-gray-100 text-gray-700'
                                }`}>
                                  {post.post_type === 'update' && <span className="mr-1">🔔</span>}
                                  {post.post_type || 'Update'}
                                </span>
                                {post.is_pinned && (
                                  <span className="px-2 py-1 bg-orange-100 text-orange-700 text-xs font-medium rounded">
                                    Pinned
                                  </span>
                                )}
                              </div>
                              
                              {post.title && (
                                <h3 className="text-lg font-semibold text-gray-900 mb-2">
                                  {post.title}
                                </h3>
                              )}
                              
                              <div className="text-gray-800 space-y-2">
                                <p>{post.content}</p>
                              </div>

                              {post.tags && post.tags.length > 0 && (
                                <div className="flex flex-wrap gap-2 mt-3">
                                  {post.tags.map((tag: string, index: number) => (
                                    <span key={index} className="px-2 py-1 bg-gray-100 text-gray-700 text-xs rounded">
                                      #{tag}
                                    </span>
                                  ))}
                                </div>
                              )}
                              
                              {/* Post Actions */}
                              <div className="flex items-center space-x-4 mt-4 pt-3 border-t border-gray-100">
                                <button className="flex items-center text-gray-500 hover:text-gray-700">
                                  <span className="mr-1">👍</span>
                                  <span className="text-sm">Like</span>
                                </button>
                                <button className="flex items-center text-gray-500 hover:text-gray-700">
                                  <Reply className="w-4 h-4 mr-1" />
                                  <span className="text-sm">Reply</span>
                                </button>
                                <span className="text-sm text-gray-500">
                                  {post.view_count || 0} views
                                </span>
                              </div>
                            </div>
                          </div>
                        </div>
                      ))
                    ) : (
                      <div className="flex items-center justify-center p-12">
                        <div className="text-center">
                          <div className="w-24 h-24 bg-gray-100 rounded-full flex items-center justify-center mx-auto mb-4">
                            <MessageSquare className="w-12 h-12 text-gray-400" />
                          </div>
                          <h3 className="text-lg font-semibold text-gray-900 mb-2">No posts yet</h3>
                          <p className="text-gray-600">Be the first to post in this channel</p>
                        </div>
                      </div>
                    )}
                  </div>
                </div>
              )}
            </div>
          ) : activeSidebarItem === 'dm' && selectedDM ? (
            <div className="flex-1 flex flex-col bg-white">
              <div className="border-b border-gray-200 bg-white">
                <div className="px-6 py-4 flex items-center justify-between">
                  <div className="flex items-center space-x-3">
                    <div className="relative">
                      <div className="w-10 h-10 bg-gradient-to-br from-blue-400 to-purple-500 rounded-full flex items-center justify-center text-white font-semibold">
                        {availableDirectMessages.find(dm => dm.id === selectedDM)?.name.charAt(0).toUpperCase()}
                      </div>
                      <div className={onlineUsers.has(selectedDM) ? 'absolute bottom-0 right-0 w-3 h-3 bg-green-500 rounded-full border-2 border-white' : 'absolute bottom-0 right-0 w-3 h-3 bg-gray-400 rounded-full border-2 border-white'}></div>
                    </div>
                    <div>
                      <h2 className="text-lg font-semibold text-gray-900">
                        {availableDirectMessages.find(dm => dm.id === selectedDM)?.name}
                      </h2>
                      <p className="text-sm text-gray-500">
                        {onlineUsers.has(selectedDM) ? 'Active now' : 'Offline'}
                      </p>
                    </div>
                  </div>
                  <div className="flex items-center space-x-2">
                    <button className="p-2 text-gray-500 hover:text-gray-700 hover:bg-gray-100 rounded-lg transition-colors">
                      <Video className="w-5 h-5" />
                    </button>
                    <button className="p-2 text-gray-500 hover:text-gray-700 hover:bg-gray-100 rounded-lg transition-colors">
                      <Search className="w-5 h-5" />
                    </button>
                    <button className="p-2 text-gray-500 hover:text-gray-700 hover:bg-gray-100 rounded-lg transition-colors">
                      <MoreVertical className="w-5 h-5" />
                    </button>
                  </div>
                </div>
              </div>
              <div className="flex-1 overflow-y-auto p-6">
                {currentMessages.length > 0 ? (
                  <div className="space-y-6">
                    {currentMessages.map((message) => (
                      <div key={message.id} className="flex items-start space-x-3">
                        <div className="w-10 h-10 bg-gradient-to-br from-blue-400 to-purple-500 rounded-full flex items-center justify-center text-white font-semibold">
                          {(message.sender_name || message.userName || 'U').charAt(0)}
                        </div>
                        <div className="flex-1">
                          <div className="flex items-center space-x-2 mb-1">
                            <span className="font-semibold text-gray-900">{message.sender_name || message.userName}</span>
                            <span className="text-xs text-gray-500">{formatTime(message.created_at || message.timestamp)}</span>
                            {(message.is_edited || message.edited) && <span className="text-xs text-gray-400">(edited)</span>}
                          </div>
                          <div className="text-gray-800">{message.content}</div>
                        </div>
                      </div>
                    ))}
                    <div ref={messagesEndRef} />
                  </div>
                ) : (
                  <div className="flex flex-col items-center justify-center h-full text-center">
                    <div className="w-24 h-24 bg-gray-100 rounded-full flex items-center justify-center mb-4">
                      <MessageSquare className="w-12 h-12 text-gray-400" />
                    </div>
                    <h3 className="text-lg font-semibold text-gray-900 mb-2">
                      Start a conversation
                    </h3>
                    <p className="text-gray-600 max-w-md">
                      Send a message to {availableDirectMessages.find(dm => dm.id === selectedDM)?.name}
                    </p>
                  </div>
                )}
              </div>

              {/* Message Input */}
              <div className="border-t border-gray-200 bg-white p-4">
                <div className="bg-white border border-gray-300 rounded-lg">
                  <div className="flex items-start p-3">
                    <input
                      type="text"
                      value={messageInput}
                      onChange={(e) => setMessageInput(e.target.value)}
                      onKeyPress={(e) => e.key === 'Enter' && !e.shiftKey && handleSendMessage()}
                      placeholder={`Message ${availableDirectMessages.find(dm => dm.id === selectedDM)?.name}`}
                      className="flex-1 text-gray-900 placeholder-gray-500 focus:outline-none"
                    />
                  </div>
                  <div className="flex items-center justify-between px-3 pb-3">
                    <div className="flex items-center space-x-1">
                      <button className="p-1.5 text-gray-500 hover:text-gray-700 hover:bg-gray-100 rounded transition-colors">
                        <Plus className="w-4 h-4" />
                      </button>
                      <div className="h-4 w-px bg-gray-300 mx-1" />
                      <button className="p-1.5 text-gray-500 hover:text-gray-700 hover:bg-gray-100 rounded transition-colors">
                        <Bold className="w-4 h-4" />
                      </button>
                      <button className="p-1.5 text-gray-500 hover:text-gray-700 hover:bg-gray-100 rounded transition-colors">
                        <Italic className="w-4 h-4" />
                      </button>
                      <button className="p-1.5 text-gray-500 hover:text-gray-700 hover:bg-gray-100 rounded transition-colors">
                        <Link2 className="w-4 h-4" />
                      </button>
                      <button className="p-1.5 text-gray-500 hover:text-gray-700 hover:bg-gray-100 rounded transition-colors">
                        <Code className="w-4 h-4" />
                      </button>
                      <div className="h-4 w-px bg-gray-300 mx-1" />
                      <button className="p-1.5 text-gray-500 hover:text-gray-700 hover:bg-gray-100 rounded transition-colors">
                        <Paperclip className="w-4 h-4" />
                      </button>
                      <button className="p-1.5 text-gray-500 hover:text-gray-700 hover:bg-gray-100 rounded transition-colors">
                        <Smile className="w-4 h-4" />
                      </button>
                      <div className="h-4 w-px bg-gray-300 mx-1" />
                      <button className="p-1.5 text-gray-500 hover:text-gray-700 hover:bg-gray-100 rounded transition-colors">
                        <Mic className="w-4 h-4" />
                      </button>
                      <button className="p-1.5 text-gray-500 hover:text-gray-700 hover:bg-gray-100 rounded transition-colors">
                        <Video className="w-4 h-4" />
                      </button>
                    </div>
                    <button
                      onClick={handleSendMessage}
                      disabled={!messageInput.trim()}
                      className="px-3 py-1.5 bg-blue-600 text-white text-sm font-medium rounded-lg hover:bg-blue-700 disabled:opacity-50 disabled:cursor-not-allowed transition-colors flex items-center"
                    >
                      <Send className="w-4 h-4" />
                    </button>
                  </div>
                </div>
              </div>
            </div>
          ) : activeSidebarItem === 'posts' ? (
            /* Posts Page Content */
            <div className="flex-1 flex flex-col bg-white">
              {/* Posts Header */}
              <div className="px-4 py-4 border-b border-gray-200 bg-white flex items-center justify-between">
                <h2 className="text-xl font-semibold text-gray-900">Posts</h2>
                <div className="flex gap-2">
                  <button 
                    onClick={() => {
                      if (selectedChannel) {
                        console.log('Manual refresh posts for:', selectedChannel.id);
                        loadChannelPosts(selectedChannel.id);
                      }
                    }}
                    className="px-3 py-2 bg-gray-500 text-white text-sm font-medium rounded-lg hover:bg-gray-600 transition-colors"
                  >
                    Refresh
                  </button>
                  <button 
                    onClick={() => setShowNewPostModal(true)}
                    className="px-4 py-2 bg-blue-600 text-white text-sm font-medium rounded-lg hover:bg-blue-700 transition-colors"
                  >
                    New Post
                  </button>
                </div>
              </div>

              {/* Posts Content */}
              <div className="flex-1 overflow-y-auto max-h-[75vh]">
                {/* Create Post Section */}
                <div className="p-4 border-b border-gray-200 bg-gray-50">
                  <div className="flex items-start space-x-3">
                    <div className="w-10 h-10 rounded-full overflow-hidden">
                      <img 
                        src="https://res.cloudinary.com/dwf0ywsoq/image/upload/v1756368405/magicteams_k6b5jh.png" 
                        alt="Magic Teams" 
                        className="w-full h-full object-cover"
                      />
                    </div>
                    <div className="flex-1">
                      {/* Channel Selector */}
                      <div className="mb-3">
                        <div className="relative">
                          <select 
                            className="flex items-center justify-between w-48 px-3 py-2 text-left bg-white border border-gray-300 rounded-lg hover:bg-gray-50 focus:outline-none focus:ring-2 focus:ring-blue-500"
                            value={selectedChannel?.id || ''}
                            onChange={(e) => {
                              const channelId = e.target.value;
                              const channel = dbChannels.find(ch => ch.id === channelId);
                              if (channel) {
                                setSelectedChannel(channel);
                                setSelectedPostChannel(channel.name);
                              }
                            }}
                          >
                            <option value="">Select Channel</option>
                            {dbChannels.map(channel => (
                              <option key={channel.id} value={channel.id}>
                                #{channel.name}
                              </option>
                            ))}
                          </select>
                        </div>
                      </div>

                      {/* Post Input */}
                      <div className="bg-white border border-gray-200 rounded-lg p-2">
                        <input
                          type="text"
                          placeholder="Post topic"
                          value={postTitle}
                          onChange={(e) => setPostTitle(e.target.value)}
                          className="w-full text-base font-medium placeholder-gray-500 border-0 focus:outline-none mb-1"
                        />
                        <textarea
                          placeholder="Write an update..."
                          value={postContent}
                          onChange={(e) => setPostContent(e.target.value)}
                          rows={2}
                          className="w-full placeholder-gray-500 border-0 focus:outline-none resize-none"
                        />
                        
                        {/* Post Actions */}
                        <div className="flex items-center justify-between mt-2 pt-2 border-t border-gray-100">
                          <div className="flex items-center space-x-2">
                            <button className="p-2 text-gray-500 hover:text-gray-700 hover:bg-gray-100 rounded">
                              <Plus className="w-4 h-4" />
                            </button>
                            <button className="px-3 py-1.5 text-sm text-gray-700 bg-gray-100 hover:bg-gray-200 rounded flex items-center">
                              <span className="mr-1">🔔</span>
                              Update
                              <ChevronDown className="w-3 h-3 ml-1" />
                            </button>
                            <button className="p-2 text-gray-500 hover:text-gray-700 hover:bg-gray-100 rounded">
                              <Paperclip className="w-4 h-4" />
                            </button>
                            <button className="p-2 text-gray-500 hover:text-gray-700 hover:bg-gray-100 rounded">
                              <Smile className="w-4 h-4" />
                            </button>
                          </div>
                          <button 
                            className="px-4 py-2 bg-blue-600 text-white text-sm font-medium rounded hover:bg-blue-700 transition-colors"
                            onClick={async () => {
                              if (!postContent.trim() || !selectedChannel) return;
                              
                              try {
                                await createChannelPost(
                                  selectedChannel.id,
                                  postTitle,
                                  postContent,
                                  'update',
                                  []
                                );
                                setPostTitle('');
                                setPostContent('');
                              } catch (error) {
                                console.error('Failed to create post:', error);
                              }
                            }}
                            disabled={!postContent.trim() || !selectedChannel}
                          >
                            Post
                          </button>
                        </div>
                      </div>
                    </div>
                  </div>
                </div>

                {/* Filter Bar */}
                <div className="px-4 py-4 border-b border-gray-200 bg-white">
                  <div className="flex items-center justify-between">
                    <div className="flex items-center space-x-3">
                      <button className="px-3 py-1.5 bg-blue-100 text-blue-700 text-sm font-medium rounded-full flex items-center">
                        <span className="mr-1">🔔</span>
                        Following
                      </button>
                      <button className="px-3 py-1.5 text-gray-700 text-sm font-medium rounded-full hover:bg-gray-100 flex items-center">
                        <FileText className="w-3 h-3 mr-1" />
                        Type
                        <ChevronDown className="w-3 h-3 ml-1" />
                      </button>
                      <button className="px-3 py-1.5 text-gray-700 text-sm font-medium rounded-full hover:bg-gray-100 flex items-center">
                        <Users className="w-3 h-3 mr-1" />
                        Author
                      </button>
                    </div>
                    <div className="flex items-center space-x-2">
                      <span className="text-sm text-gray-600">Sort:</span>
                      <button className="px-3 py-1.5 text-gray-700 text-sm font-medium rounded hover:bg-gray-100 flex items-center">
                        Newest
                        <ChevronDown className="w-3 h-3 ml-1" />
                      </button>
                    </div>
                  </div>
                </div>

<<<<<<< HEAD
                {/* Posts List */}
                <div className="p-6">
                  {console.log('Rendering posts section:', { selectedChannel, channelPosts, hasPostsForChannel: selectedChannel ? channelPosts[selectedChannel.id] : 'no channel' })}
                  {selectedChannel ? (
                    channelPosts[selectedChannel.id]?.length > 0 ? (
                      channelPosts[selectedChannel.id].map((post: any) => (
                        <div key={post.id} className="bg-white border border-gray-200 rounded-lg p-6 mb-4">
                          <div className="flex items-start space-x-3">
                            <div className="w-10 h-10 bg-gradient-to-br from-purple-400 to-blue-500 rounded-full flex items-center justify-center text-white text-sm font-semibold">
                              {(post.author_name || 'U').charAt(0).toUpperCase()}
                            </div>
                            <div className="flex-1">
                              <div className="flex items-center space-x-2 mb-2">
                                <span className="font-semibold text-gray-900">{post.author_name || 'Unknown'}</span>
                                <span className="text-sm text-gray-500">
                                  in #{selectedChannel.name} • {formatTime(post.created_at)} •
                                </span>
                                <span className={`px-2 py-1 text-xs font-medium rounded flex items-center ${
                                  post.post_type === 'update' ? 'bg-blue-100 text-blue-700' :
                                  post.post_type === 'announcement' ? 'bg-red-100 text-red-700' :
                                  post.post_type === 'idea' ? 'bg-yellow-100 text-yellow-700' :
                                  post.post_type === 'discussion' ? 'bg-green-100 text-green-700' :
                                  'bg-gray-100 text-gray-700'
                                }`}>
                                  {post.post_type === 'update' && <span className="mr-1">🔔</span>}
                                  {post.post_type || 'Update'}
                                </span>
                                {post.is_pinned && (
                                  <span className="px-2 py-1 bg-orange-100 text-orange-700 text-xs font-medium rounded">
                                    Pinned
                                  </span>
                                )}
                              </div>
                              
                              {post.title && (
                                <h3 className="text-lg font-semibold text-gray-900 mb-2">
                                  {post.title}
                                </h3>
                              )}
                              
                              <div className="text-gray-800 space-y-2">
                                <p>{post.content}</p>
                              </div>

                              {post.tags && post.tags.length > 0 && (
                                <div className="flex flex-wrap gap-2 mt-3">
                                  {post.tags.map((tag: string, index: number) => (
                                    <span key={index} className="px-2 py-1 bg-gray-100 text-gray-700 text-xs rounded">
                                      #{tag}
                                    </span>
                                  ))}
                                </div>
                              )}
                              
                              {/* Post Actions */}
                              <div className="flex items-center space-x-4 mt-4 pt-3 border-t border-gray-100">
                                <button className="flex items-center text-gray-500 hover:text-gray-700">
                                  <span className="mr-1">👍</span>
                                  <span className="text-sm">Like</span>
                                </button>
                                <button className="flex items-center text-gray-500 hover:text-gray-700">
                                  <Reply className="w-4 h-4 mr-1" />
                                  <span className="text-sm">Reply</span>
                                </button>
                                <span className="text-sm text-gray-500">
                                  {post.view_count || 0} views
                                </span>
                              </div>
                            </div>
                          </div>
                        </div>
                      ))
                    ) : (
                      <div className="text-center py-12">
                        <div className="w-16 h-16 bg-gray-100 rounded-full flex items-center justify-center mx-auto mb-4">
                          <FileText className="w-8 h-8 text-gray-400" />
                        </div>
                        <h3 className="text-lg font-medium text-gray-900 mb-2">No posts yet</h3>
                        <p className="text-gray-500 mb-6">
                          Be the first to share an update in #{selectedChannel.name}
                        </p>
                      </div>
                    )
                  ) : (
                    <div className="text-center py-12">
                      <div className="w-16 h-16 bg-gray-100 rounded-full flex items-center justify-center mx-auto mb-4">
                        <Hash className="w-8 h-8 text-gray-400" />
=======
                {/* Posts List - Empty State */}
                <div className="flex-1 flex items-center justify-center p-8">
                  <div className="text-center">
                    <div className="w-24 h-24 bg-gray-100 rounded-full flex items-center justify-center mx-auto mb-4">
                      <FileText className="w-8 h-8 text-gray-400" />
                    </div>
                    <h3 className="text-lg font-semibold text-gray-900 mb-2">No posts yet</h3>
                    <p className="text-gray-600 mb-4">
                      Posts from your team will appear here when they're shared.
                    </p>
                  </div>
                </div>
              </div>

              {/* New Post Modal */}
              {showNewPostModal && (
                <div className="fixed inset-0 bg-black bg-opacity-50 flex items-center justify-center z-50 p-4">
                  <div className="bg-white rounded-lg w-full max-w-2xl max-h-[90vh] overflow-hidden">
                    {/* Modal Header */}
                    <div className="flex items-center justify-between px-6 py-4 border-b border-gray-200">
                      <div className="flex items-center space-x-3">
                        <button className="flex items-center justify-between w-48 px-3 py-2 text-left bg-gray-100 border border-gray-300 rounded-lg hover:bg-gray-50">
                          <span className="text-gray-700">Select Channel</span>
                          <ChevronDown className="w-4 h-4 text-gray-500" />
                        </button>
                      </div>
                      <button 
                        onClick={() => setShowNewPostModal(false)}
                        className="p-2 text-gray-500 hover:text-gray-700 hover:bg-gray-100 rounded-lg"
                      >
                        <X className="w-5 h-5" />
                      </button>
                    </div>

                    {/* Modal Content */}
                    <div className="p-6">
                      {/* Post Input */}
                      <div className="space-y-4">
                        <input
                          type="text"
                          placeholder="Post topic"
                          value={postTitle}
                          onChange={(e) => setPostTitle(e.target.value)}
                          className="w-full text-lg font-medium placeholder-gray-500 border-0 focus:outline-none bg-transparent"
                        />
                        <textarea
                          placeholder="Write an update..."
                          value={postContent}
                          onChange={(e) => setPostContent(e.target.value)}
                          rows={8}
                          className="w-full placeholder-gray-500 border-0 focus:outline-none resize-none bg-transparent"
                        />
                      </div>
                    </div>

                    {/* Modal Footer */}
                    <div className="px-6 py-4 border-t border-gray-200 bg-gray-50">
                      <div className="flex items-center justify-between">
                        <div className="flex items-center space-x-3">
                          <button className="p-2 text-gray-500 hover:text-gray-700 hover:bg-gray-200 rounded">
                            <Plus className="w-4 h-4" />
                          </button>
                          <button className="p-2 text-gray-500 hover:text-gray-700 hover:bg-gray-200 rounded">
                            <Paperclip className="w-4 h-4" />
                          </button>
                          <button className="p-2 text-gray-500 hover:text-gray-700 hover:bg-gray-200 rounded">
                            <AtSign className="w-4 h-4" />
                          </button>
                          <button className="p-2 text-gray-500 hover:text-gray-700 hover:bg-gray-200 rounded">
                            <Hash className="w-4 h-4" />
                          </button>
                          <button className="p-2 text-gray-500 hover:text-gray-700 hover:bg-gray-200 rounded">
                            <Smile className="w-4 h-4" />
                          </button>
                          <button className="p-2 text-gray-500 hover:text-gray-700 hover:bg-gray-200 rounded">
                            <Camera className="w-4 h-4" />
                          </button>
                          <button className="p-2 text-gray-500 hover:text-gray-700 hover:bg-gray-200 rounded">
                            <Mic className="w-4 h-4" />
                          </button>
                          <button className="p-2 text-gray-500 hover:text-gray-700 hover:bg-gray-200 rounded">
                            <FileText className="w-4 h-4" />
                          </button>
                        </div>
                        <div className="flex items-center space-x-3">
                          <button className="px-3 py-1.5 text-gray-700 bg-gray-200 hover:bg-gray-300 rounded flex items-center">
                            <span className="mr-1">🔔</span>
                            Update
                            <ChevronDown className="w-3 h-3 ml-1" />
                          </button>
                          <button 
                            onClick={() => {
                              // Handle post submission
                              setPostTitle('');
                              setPostContent('');
                              setShowNewPostModal(false);
                            }}
                            className="px-6 py-2 bg-blue-600 text-white text-sm font-medium rounded-lg hover:bg-blue-700 transition-colors"
                          >
                            Post
                          </button>
                        </div>
>>>>>>> c6206bea
                      </div>
                      <h3 className="text-lg font-medium text-gray-900 mb-2">Select a channel</h3>
                      <p className="text-gray-500">
                        Choose a channel to view and create posts
                      </p>
                    </div>
                  )}
                </div>
              )}
            </div>
          ) : activeSidebarItem === 'replies' ? (
            /* Replies Content */
            <div className="flex-1 flex flex-col bg-white">
              {/* Replies Header */}
              <div className="px-6 py-4 border-b border-gray-200 bg-white">
                <h2 className="text-xl font-semibold text-gray-900 mb-4">Replies</h2>
                
                {/* Unread/Read Tabs - Discord Style */}
                <div className="flex space-x-6">
                  <button
                    onClick={() => setRepliesTab('unread')}
                    className={`pb-2 text-sm font-medium border-b-2 transition-colors ${
                      repliesTab === 'unread'
                        ? 'text-gray-900 border-blue-600'
                        : 'text-gray-500 border-transparent hover:text-gray-700'
                    }`}
                  >
                    Unread
                  </button>
                  <button
                    onClick={() => setRepliesTab('read')}
                    className={`pb-2 text-sm font-medium border-b-2 transition-colors ${
                      repliesTab === 'read'
                        ? 'text-gray-900 border-blue-600'
                        : 'text-gray-500 border-transparent hover:text-gray-700'
                    }`}
                  >
                    Read
                  </button>
                </div>
              </div>

              {/* Content Area */}
              <div className="flex-1 overflow-y-auto max-h-[calc(100vh-200px)]">
                {repliesTab === 'unread' ? (
                  /* Unread Empty State */
                  <div className="flex-1 flex flex-col items-center justify-center p-12">
                    <div className="w-32 h-32 mb-6 relative">
                      <div className="absolute inset-0 flex items-center justify-center">
                        {/* Stacked message cards */}
                        <div className="w-20 h-16 bg-gray-200 rounded-lg relative transform -rotate-12">
                          <div className="absolute top-2 left-2 w-3 h-3 bg-gray-400 rounded-full"></div>
                          <div className="absolute top-2 right-2 w-8 h-1 bg-gray-400 rounded"></div>
                          <div className="absolute bottom-2 left-2 w-12 h-1 bg-gray-400 rounded"></div>
                        </div>
                        <div className="absolute w-20 h-16 bg-gray-300 rounded-lg transform rotate-6">
                          <div className="absolute top-2 left-2 w-3 h-3 bg-gray-500 rounded-full"></div>
                          <div className="absolute top-2 right-2 w-8 h-1 bg-gray-500 rounded"></div>
                          <div className="absolute bottom-2 left-2 w-12 h-1 bg-gray-500 rounded"></div>
                        </div>
                        <div className="absolute w-20 h-16 bg-gray-400 rounded-lg transform rotate-12 translate-x-1 translate-y-1">
                          <div className="absolute top-2 left-2 w-3 h-3 bg-gray-600 rounded-full"></div>
                          <div className="absolute top-2 right-2 w-8 h-1 bg-gray-600 rounded"></div>
                          <div className="absolute bottom-2 left-2 w-12 h-1 bg-gray-600 rounded"></div>
                        </div>
                        {/* Checkmark */}
                        <div className="absolute bottom-0 right-0 w-8 h-8 bg-white border-2 border-green-500 rounded-full flex items-center justify-center">
                          <svg className="w-4 h-4 text-green-500" fill="currentColor" viewBox="0 0 20 20">
                            <path fillRule="evenodd" d="M16.707 5.293a1 1 0 010 1.414l-8 8a1 1 0 01-1.414 0l-4-4a1 1 0 011.414-1.414L8 12.586l7.293-7.293a1 1 0 011.414 0z" clipRule="evenodd" />
                          </svg>
                        </div>
                      </div>
                    </div>
                    <h3 className="text-xl font-semibold text-gray-900 mb-2">You're all caught up</h3>
                    <p className="text-gray-600 text-center mb-6">
                      Looks like you don't have any unread replies
                    </p>
                    <button className="px-6 py-2.5 bg-gray-800 text-white rounded-lg hover:bg-gray-900 transition-colors text-sm font-medium">
                      Read old replies
                    </button>
                  </div>
                ) : (
                  /* Read Tab Content */
                  <div className="flex-1 flex flex-col items-center justify-center p-12">
                    <div className="w-16 h-16 bg-gray-100 rounded-full flex items-center justify-center mx-auto mb-4">
                      <Reply className="w-8 h-8 text-gray-400" />
                    </div>
                    <h3 className="text-lg font-semibold text-gray-900 mb-2">No read replies</h3>
                    <p className="text-gray-600 text-center max-w-sm">
                      Previously read replies will appear here.
                    </p>
                  </div>
                )}
              </div>
            </div>
          ) : activeSidebarItem === 'followups' ? (
            /* FollowUps Page Content */
            <div className="flex-1 flex flex-col bg-white">
              {/* FollowUps Header */}
              <div className="px-6 py-4 border-b border-gray-200 bg-white">
                <h2 className="text-xl font-semibold text-gray-900 mb-4">FollowUps</h2>
                
                {/* Search Bar */}
                <div className="relative mb-4">
                  <div className="absolute inset-y-0 left-0 pl-3 flex items-center pointer-events-none">
                    <Search className="h-4 w-4 text-gray-400" />
                  </div>
                  <input
                    type="text"
                    placeholder="Search messages"
                    className="w-full pl-10 pr-4 py-2.5 bg-gray-50 border border-gray-300 rounded-lg focus:outline-none focus:ring-2 focus:ring-blue-500 focus:border-transparent text-sm"
                  />
                </div>

                {/* Filter Buttons */}
                <div className="flex items-center space-x-3">
                  <button className="px-3 py-1.5 bg-blue-100 text-blue-700 text-sm font-medium rounded-full flex items-center">
                    <div className="w-2 h-2 bg-blue-600 rounded-full mr-2"></div>
                    Assigned to: You
                  </button>
                  <button className="px-3 py-1.5 bg-green-100 text-green-700 text-sm font-medium rounded-full flex items-center">
                    <span className="mr-1">✓</span>
                    Resolved
                  </button>
                </div>
              </div>

              {/* Empty State */}
              <div className="flex-1 flex flex-col items-center justify-center p-6">
                <div className="w-24 h-24 mb-6 relative">
                  <div className="w-24 h-24 bg-gray-200 rounded-2xl flex items-center justify-center">
                    <div className="w-12 h-12 bg-gray-300 rounded-lg flex items-center justify-center">
                      <div className="space-y-1">
                        <div className="flex space-x-1">
                          <div className="w-1 h-1 bg-gray-500 rounded-full"></div>
                          <div className="w-2 h-1 bg-gray-500 rounded-full"></div>
                        </div>
                        <div className="flex space-x-1">
                          <div className="w-1 h-1 bg-gray-500 rounded-full"></div>
                          <div className="w-2 h-1 bg-gray-500 rounded-full"></div>
                        </div>
                        <div className="flex space-x-1">
                          <div className="w-1 h-1 bg-gray-500 rounded-full"></div>
                          <div className="w-2 h-1 bg-gray-500 rounded-full"></div>
                        </div>
                      </div>
                    </div>
                  </div>
                </div>
                <h3 className="text-xl font-semibold text-gray-900 mb-2">You're all caught up</h3>
                <p className="text-gray-600 text-center mb-6 max-w-sm">
                  Looks like you don't have any assigned messages
                </p>
                <button className="px-6 py-2.5 bg-gray-800 text-white rounded-lg hover:bg-gray-900 transition-colors text-sm font-medium">
                  Clear filters
                </button>
              </div>
            </div>
          ) : activeSidebarItem === 'activity' ? (
            /* Activity Page Content */
            <div className="flex-1 flex flex-col bg-white">
              {/* Activity Header */}
              <div className="px-6 py-4 border-b border-gray-200 bg-white">
                <h2 className="text-xl font-semibold text-gray-900 mb-4">Activity</h2>
                
                {/* Filter Tabs */}
                <div className="flex space-x-1">
                  <button
                    onClick={() => setActivityTab('mentions')}
                    className={`flex items-center space-x-2 px-3 py-1.5 text-sm font-medium rounded-full transition-colors ${
                      activityTab === 'mentions'
                        ? 'bg-blue-100 text-blue-800'
                        : 'text-gray-600 hover:text-gray-900 hover:bg-gray-100'
                    }`}
                  >
                    <AtSign className="w-4 h-4" />
                    <span>Mentions</span>
                  </button>
                  <button
                    onClick={() => setActivityTab('reactions')}
                    className={`flex items-center space-x-2 px-3 py-1.5 text-sm font-medium rounded-full transition-colors ${
                      activityTab === 'reactions'
                        ? 'bg-blue-100 text-blue-800'
                        : 'text-gray-600 hover:text-gray-900 hover:bg-gray-100'
                    }`}
                  >
                    <span>😊</span>
                    <span>Reactions</span>
                  </button>
                  <button
                    onClick={() => setActivityTab('assigned')}
                    className={`flex items-center space-x-2 px-3 py-1.5 text-sm font-medium rounded-full transition-colors ${
                      activityTab === 'assigned'
                        ? 'bg-blue-100 text-blue-800'
                        : 'text-gray-600 hover:text-gray-900 hover:bg-gray-100'
                    }`}
                  >
                    <UserPlus className="w-4 h-4" />
                    <span>Assigned to me</span>
                  </button>
                </div>
              </div>

              {/* Content Area */}
              <div className="flex-1 overflow-y-auto max-h-[calc(100vh-200px)]">
                {activityTab === 'mentions' ? (
                  /* Mentions Content */
                  <div className="flex-1 flex items-center justify-center p-12">
                    <div className="text-center">
                      <div className="w-16 h-16 bg-gray-100 rounded-full flex items-center justify-center mx-auto mb-4">
                        <AtSign className="w-8 h-8 text-gray-400" />
                      </div>
                      <h3 className="text-lg font-semibold text-gray-900 mb-2">No mentions yet</h3>
                      <p className="text-gray-600 text-center max-w-sm">
                        When someone mentions you, it will appear here.
                      </p>
                    </div>
                  </div>
                ) : activityTab === 'reactions' ? (
                  /* Reactions Content */
                  <div className="flex-1 flex items-center justify-center p-12">
                    <div className="text-center">
                      <div className="w-16 h-16 bg-gray-100 rounded-full flex items-center justify-center mx-auto mb-4">
                        <span className="text-2xl">😊</span>
                      </div>
                      <h3 className="text-lg font-semibold text-gray-900 mb-2">No reactions yet</h3>
                      <p className="text-gray-600 text-center max-w-sm">
                        When people react to your messages, it will appear here.
                      </p>
                    </div>
                  </div>
                ) : (
                  /* Assigned to me Content */
                  <div className="flex-1 flex items-center justify-center p-12">
                    <div className="text-center">
                      <div className="w-16 h-16 bg-gray-100 rounded-full flex items-center justify-center mx-auto mb-4">
                        <UserPlus className="w-8 h-8 text-gray-400" />
                      </div>
                      <h3 className="text-lg font-semibold text-gray-900 mb-2">No assignments yet</h3>
                      <p className="text-gray-600 text-center max-w-sm">
                        When tasks are assigned to you, they will appear here.
                      </p>
                    </div>
                  </div>
                )}
              </div>
            </div>
          ) : activeSidebarItem === 'drafts' ? (
            /* Drafts & Sent Page Content */
            <div className="flex-1 flex flex-col bg-white">
              {/* Header */}
              <div className="px-6 py-4 border-b border-gray-200 bg-white">
                <div className="flex items-center space-x-3 mb-4">
                  <div className="w-8 h-8 bg-purple-600 rounded-full flex items-center justify-center">
                    <Edit3 className="w-4 h-4 text-white" />
                  </div>
                  <h2 className="text-xl font-semibold text-gray-900">Drafts & Sent</h2>
                </div>
                
                {/* Tabs */}
                <div className="flex space-x-6">
                  <button
                    onClick={() => setDraftsTab('drafts')}
                    className={`flex items-center space-x-2 py-2 text-sm font-medium border-b-2 transition-colors ${
                      draftsTab === 'drafts'
                        ? 'text-gray-900 border-purple-600'
                        : 'text-gray-500 border-transparent hover:text-gray-700'
                    }`}
                  >
                    <Edit3 className="w-4 h-4" />
                    <span>Drafts</span>
                  </button>
                  <button
                    onClick={() => setDraftsTab('sent')}
                    className={`flex items-center space-x-2 py-2 text-sm font-medium border-b-2 transition-colors ${
                      draftsTab === 'sent'
                        ? 'text-gray-900 border-purple-600'
                        : 'text-gray-500 border-transparent hover:text-gray-700'
                    }`}
                  >
                    <Send className="w-4 h-4" />
                    <span>Sent</span>
                  </button>
                  <button
                    onClick={() => setDraftsTab('scheduled')}
                    className={`flex items-center space-x-2 py-2 text-sm font-medium border-b-2 transition-colors ${
                      draftsTab === 'scheduled'
                        ? 'text-gray-900 border-purple-600'
                        : 'text-gray-500 border-transparent hover:text-gray-700'
                    }`}
                  >
                    <Clock className="w-4 h-4" />
                    <span>Scheduled</span>
                  </button>
                </div>
              </div>

              {/* Search Bar */}
              <div className="px-6 py-4 border-b border-gray-200">
                <div className="relative">
                  <Search className="absolute left-3 top-1/2 transform -translate-y-1/2 w-4 h-4 text-gray-400" />
                  <input
                    type="text"
                    placeholder={
                      draftsTab === 'drafts' ? 'Search drafts...' :
                      draftsTab === 'sent' ? 'Search sent...' :
                      'Search scheduled messages...'
                    }
                    value={draftsSearchQuery}
                    onChange={(e) => setDraftsSearchQuery(e.target.value)}
                    className="w-full pl-10 pr-4 py-2 bg-gray-50 border border-gray-200 rounded-lg focus:outline-none focus:ring-2 focus:ring-purple-500 focus:border-purple-500"
                  />
                </div>
              </div>

              {/* Thread indicator and Sent by filter */}
              <div className="px-6 py-2 bg-gray-50">
                <div className="flex items-center space-x-2">
                  <div className="inline-flex items-center space-x-2 px-2 py-1 bg-gray-200 rounded text-xs text-gray-600">
                    <MessageSquare className="w-3 h-3" />
                    <span>In thread</span>
                  </div>
                  {draftsTab === 'sent' && (
                    <div className="inline-flex items-center space-x-2 px-2 py-1 bg-blue-100 text-blue-800 rounded text-xs">
                      <span>Sent by: You</span>
                    </div>
                  )}
                </div>
              </div>


              {/* Table Header */}
              <div className="px-6 py-3 bg-white border-b border-gray-200">
                <div className="grid grid-cols-3 gap-4 text-xs font-medium text-gray-500 uppercase tracking-wider">
                  <div>Location</div>
                  <div>Message</div>
                  <div>
                    {draftsTab === 'sent' ? 'Sent' : 
                     draftsTab === 'scheduled' ? 'Send' : 'Updated'}
                  </div>
                </div>
              </div>

              {/* Content Area */}
              <div className="flex-1 overflow-y-auto max-h-[calc(100vh-300px)] min-h-0">
                {draftsTab === 'drafts' ? (
                  /* Drafts Content */
                  drafts.length === 0 || (draftsSearchQuery && searchDrafts(draftsSearchQuery).length === 0) ? (
                    <div className="flex-1 flex flex-col items-center justify-center p-12">
                      <div className="w-16 h-16 bg-gray-100 rounded-full flex items-center justify-center mb-4">
                        <Edit3 className="w-8 h-8 text-gray-400" />
                      </div>
                      <h3 className="text-lg font-semibold text-gray-900 mb-2">No drafts</h3>
                      <p className="text-gray-600 text-center max-w-sm">
                        Drafts are saved messages that you have not sent yet.
                      </p>
                    </div>
                  ) : (
                    <div className="divide-y divide-gray-100">
                      {(draftsSearchQuery ? searchDrafts(draftsSearchQuery) : drafts).map((draft) => (
                        <div key={draft.id} className="px-6 py-4 hover:bg-gray-50 transition-colors">
                          <div className="grid grid-cols-3 gap-4 items-start">
                            <div className="flex items-center space-x-2">
                              <Hash className="w-4 h-4 text-gray-400" />
                              <span className="text-sm text-gray-900 truncate">{draft.location}</span>
                            </div>
                            <div className="flex-1">
                              {editingDraft === draft.id ? (
                                <div className="space-y-2">
                                  <textarea
                                    value={editingContent}
                                    onChange={(e) => setEditingContent(e.target.value)}
                                    className="w-full p-2 border border-gray-300 rounded text-sm resize-none"
                                    rows={2}
                                  />
                                  <div className="flex space-x-2">
                                    <button
                                      onClick={() => {
                                        updateDraft(draft.id, editingContent);
                                        setEditingDraft(null);
                                        setEditingContent('');
                                      }}
                                      className="px-3 py-1 bg-purple-600 text-white text-xs rounded hover:bg-purple-700"
                                    >
                                      Save
                                    </button>
                                    <button
                                      onClick={() => {
                                        sendDraft(draft.id);
                                        setEditingDraft(null);
                                        setEditingContent('');
                                      }}
                                      className="px-3 py-1 bg-blue-600 text-white text-xs rounded hover:bg-blue-700"
                                    >
                                      Send
                                    </button>
                                    <button
                                      onClick={() => {
                                        setEditingDraft(null);
                                        setEditingContent('');
                                      }}
                                      className="px-3 py-1 bg-gray-300 text-gray-700 text-xs rounded hover:bg-gray-400"
                                    >
                                      Cancel
                                    </button>
                                  </div>
                                </div>
                              ) : (
                                <div className="flex items-start justify-between group">
                                  <p className="text-sm text-gray-900 flex-1 pr-4">{draft.message}</p>
                                  <div className="opacity-0 group-hover:opacity-100 transition-opacity flex space-x-1">
                                    <button
                                      onClick={() => {
                                        setEditingDraft(draft.id);
                                        setEditingContent(draft.message);
                                      }}
                                      className="p-1 text-gray-400 hover:text-gray-600 rounded"
                                      title="Edit draft"
                                    >
                                      <Edit3 className="w-4 h-4" />
                                    </button>
                                    <button
                                      onClick={() => sendDraft(draft.id)}
                                      className="p-1 text-gray-400 hover:text-blue-600 rounded"
                                      title="Send draft"
                                    >
                                      <Send className="w-4 h-4" />
                                    </button>
                                    <button
                                      onClick={() => deleteDraft(draft.id)}
                                      className="p-1 text-gray-400 hover:text-red-600 rounded"
                                      title="Delete draft"
                                    >
                                      <Trash2 className="w-4 h-4" />
                                    </button>
                                  </div>
                                </div>
                              )}
                            </div>
                            <div className="text-sm text-gray-500">
                              {new Date(draft.lastUpdated).toLocaleDateString()}
                            </div>
                          </div>
                        </div>
                      ))}
                    </div>
                  )
                ) : draftsTab === 'sent' ? (
                  /* Sent Messages Content */
                  sentMessages.length === 0 || (draftsSearchQuery && searchSent(draftsSearchQuery).length === 0) ? (
                    <div className="flex-1 flex flex-col items-center justify-center p-12">
                      <div className="w-20 h-20 bg-gray-100 rounded-full flex items-center justify-center mb-6">
                        <div className="w-10 h-10 border-2 border-gray-400 rounded-full flex items-center justify-center">
                          <div className="w-4 h-4 bg-gray-400 rounded-full transform rotate-45"></div>
                        </div>
                      </div>
                      <h3 className="text-xl font-semibold text-gray-900 mb-2">You're all caught up</h3>
                      <p className="text-gray-600 text-center max-w-sm">
                        Looks like you don't have any sent messages
                      </p>
                    </div>
                  ) : (
                    <div className="divide-y divide-gray-100">
                      {(draftsSearchQuery ? searchSent(draftsSearchQuery) : sentMessages).map((message) => (
                        <div key={message.id} className="px-6 py-4 hover:bg-gray-50 transition-colors">
                          <div className="grid grid-cols-3 gap-4 items-start">
                            <div className="flex items-center space-x-2">
                              <Hash className="w-4 h-4 text-gray-400" />
                              <span className="text-sm text-gray-900 truncate">{message.location}</span>
                            </div>
                            <div className="flex items-start justify-between group">
                              <p className="text-sm text-gray-900 flex-1 pr-4">{message.message}</p>
                              <div className="opacity-0 group-hover:opacity-100 transition-opacity">
                                <button
                                  className="p-1 text-gray-400 hover:text-gray-600 rounded"
                                  title="View message"
                                >
                                  <Eye className="w-4 h-4" />
                                </button>
                              </div>
                            </div>
                            <div className="text-sm text-gray-500">
                              {new Date(message.sentAt).toLocaleDateString()}
                            </div>
                          </div>
                        </div>
                      ))}
                    </div>
                  )
                ) : (
                  /* Scheduled Messages Content */
                  scheduledMessages.length === 0 || (draftsSearchQuery && searchScheduled(draftsSearchQuery).length === 0) ? (
                    <div className="flex-1 flex flex-col items-center justify-center p-12">
                      <div className="w-20 h-20 bg-gray-100 rounded-full flex items-center justify-center mb-6">
                        <Clock className="w-10 h-10 text-gray-400" />
                      </div>
                      <h3 className="text-xl font-semibold text-gray-900 mb-2">No scheduled messages</h3>
                      <p className="text-gray-600 text-center max-w-sm">
                        Looks like you don't have any scheduled messages
                      </p>
                    </div>
                  ) : (
                    <div className="divide-y divide-gray-100">
                      {(draftsSearchQuery ? searchScheduled(draftsSearchQuery) : scheduledMessages).map((message) => (
                        <div key={message.id} className="px-6 py-4 hover:bg-gray-50 transition-colors">
                          <div className="grid grid-cols-3 gap-4 items-start">
                            <div className="flex items-center space-x-2">
                              <Hash className="w-4 h-4 text-gray-400" />
                              <span className="text-sm text-gray-900 truncate">{message.location}</span>
                            </div>
                            <div className="flex items-start justify-between group">
                              <p className="text-sm text-gray-900 flex-1 pr-4">{message.message}</p>
                              <div className="opacity-0 group-hover:opacity-100 transition-opacity flex space-x-1">
                                <button
                                  onClick={() => cancelScheduledMessage(message.id)}
                                  className="p-1 text-gray-400 hover:text-red-600 rounded"
                                  title="Cancel scheduled message"
                                >
                                  <X className="w-4 h-4" />
                                </button>
                                <button
                                  className="p-1 text-gray-400 hover:text-gray-600 rounded"
                                  title="Edit schedule"
                                >
                                  <Clock className="w-4 h-4" />
                                </button>
                              </div>
                            </div>
                            <div className="text-sm text-gray-500">
                              {new Date(message.scheduledFor).toLocaleDateString()} at {new Date(message.scheduledFor).toLocaleTimeString([], {hour: '2-digit', minute:'2-digit'})}
                            </div>
                          </div>
                        </div>
                      ))}
                    </div>
                  )
                )}
              </div>
            </div>
          ) : (
            /* Default Content for Other Sidebar Items */
            <div className="flex-1 flex flex-col items-center justify-center p-6 bg-gray-50">
              <div className="text-center">
                <div className="w-24 h-24 mx-auto mb-4 bg-gray-200 rounded-full flex items-center justify-center">
                  <span className="text-2xl text-gray-400">📋</span>
                </div>
                <h3 className="text-lg font-semibold text-gray-900 mb-2">
                  {activeSidebarItem.charAt(0).toUpperCase() + activeSidebarItem.slice(1)}
                </h3>
                <p className="text-gray-600">
                  This section is coming soon. Stay tuned for updates!
                </p>
              </div>
            </div>
          )}
        </div>
      </div>


      {/* Add Members Modal */}
      {showAddMembersModal && selectedChannel && (
        <div className="fixed inset-0 bg-black bg-opacity-50 flex items-center justify-center z-50">
          <div className="bg-white rounded-lg shadow-xl w-full max-w-2xl mx-4 max-h-[80vh] flex flex-col">
            <div className="p-6 border-b border-gray-200">
              <div className="flex items-center justify-between">
                <div>
                  <h2 className="text-xl font-semibold text-gray-900">Add people to #{selectedChannel.name}</h2>
                  <p className="text-sm text-gray-600 mt-1">
                    {selectedChannel.memberCount || 0} members in this channel
                  </p>
                </div>
                <button
                  onClick={() => {
                    setShowAddMembersModal(false);
                    setSelectedMembers([]);
                    setSearchMember('');
                  }}
                  className="p-2 text-gray-400 hover:text-gray-600 hover:bg-gray-100 rounded-lg transition-colors"
                >
                  <X className="w-5 h-5" />
                </button>
              </div>
            </div>

            <div className="p-6 flex-1 overflow-y-auto">
              {/* Search Bar */}
              <div className="mb-4">
                <div className="relative">
                  <div className="absolute inset-y-0 left-0 pl-3 flex items-center pointer-events-none">
                    <Search className="h-4 w-4 text-gray-400" />
                  </div>
                  <input
                    type="text"
                    value={searchMember}
                    onChange={(e) => setSearchMember(e.target.value)}
                    placeholder="Search team members by name or email"
                    className="w-full pl-10 pr-4 py-2.5 border border-gray-300 rounded-lg focus:outline-none focus:ring-2 focus:ring-blue-500 focus:border-transparent"
                  />
                </div>
              </div>

              {/* Selected Members */}
              {selectedMembers.length > 0 && (
                <div className="mb-4">
                  <p className="text-sm font-medium text-gray-700 mb-2">
                    Selected ({selectedMembers.length})
                  </p>
                  <div className="flex flex-wrap gap-2">
                    {selectedMembers.map(memberId => {
                      const member = teamMembers.find(m => m.id === memberId);
                      return member ? (
                        <div
                          key={memberId}
                          className="flex items-center space-x-2 px-3 py-1.5 bg-blue-50 text-blue-700 rounded-full"
                        >
                          <span className="text-sm">{member.name}</span>
                          <button
                            onClick={() => setSelectedMembers(selectedMembers.filter(id => id !== memberId))}
                            className="text-blue-500 hover:text-blue-700"
                          >
                            <X className="w-3 h-3" />
                          </button>
                        </div>
                      ) : null;
                    })}
                  </div>
                </div>
              )}

              {/* Team Members List */}
              <div className="space-y-2">
                <p className="text-sm font-medium text-gray-700 mb-3">Team Members</p>
                {teamMembers
                  .filter(member => 
                    member.name.toLowerCase().includes(searchMember.toLowerCase()) ||
                    member.email.toLowerCase().includes(searchMember.toLowerCase())
                  )
                  .filter(member => 
                    !selectedChannel.members?.some(m => m.id === member.id)
                  )
                  .map(member => (
                    <div
                      key={member.id}
                      className="flex items-center justify-between p-3 hover:bg-gray-50 rounded-lg cursor-pointer"
                      onClick={() => {
                        if (selectedMembers.includes(member.id)) {
                          setSelectedMembers(selectedMembers.filter(id => id !== member.id));
                        } else {
                          setSelectedMembers([...selectedMembers, member.id]);
                        }
                      }}
                    >
                      <div className="flex items-center space-x-3">
                        <input
                          type="checkbox"
                          checked={selectedMembers.includes(member.id)}
                          onChange={() => {}}
                          className="w-4 h-4 text-blue-600 border-gray-300 rounded focus:ring-blue-500"
                        />
                        <div className="w-10 h-10 bg-gradient-to-br from-blue-400 to-purple-500 rounded-full flex items-center justify-center text-white font-semibold">
                          {member.name.charAt(0)}
                        </div>
                        <div>
                          <p className="text-sm font-medium text-gray-900">{member.name}</p>
                          <p className="text-xs text-gray-500">{member.email} • {member.role}</p>
                        </div>
                      </div>
                      <div className={`w-2 h-2 rounded-full ${
                        member.status === 'online' ? 'bg-green-500' :
                        member.status === 'idle' ? 'bg-yellow-500' :
                        member.status === 'dnd' ? 'bg-red-500' :
                        'bg-gray-400'
                      }`} />
                    </div>
                  ))}
              </div>

              {/* Current Members in Channel */}
              {selectedChannel.members && selectedChannel.members.length > 0 && (
                <div className="mt-6">
                  <p className="text-sm font-medium text-gray-700 mb-3">
                    Already in channel ({selectedChannel.members.length})
                  </p>
                  <div className="space-y-2">
                    {selectedChannel.members.map(member => (
                      <div
                        key={member.id}
                        className="flex items-center justify-between p-3 bg-gray-50 rounded-lg"
                      >
                        <div className="flex items-center space-x-3">
                          <div className="w-10 h-10 bg-gradient-to-br from-green-400 to-blue-500 rounded-full flex items-center justify-center text-white font-semibold">
                            {member.name.charAt(0)}
                          </div>
                          <div>
                            <p className="text-sm font-medium text-gray-900">{member.name}</p>
                            <p className="text-xs text-gray-500">{member.email} • {member.role}</p>
                          </div>
                        </div>
                        <span className="text-xs text-gray-500">Member</span>
                      </div>
                    ))}
                  </div>
                </div>
              )}
            </div>

            <div className="p-6 border-t border-gray-200">
              <div className="flex justify-end space-x-3">
                <button
                  onClick={() => {
                    setShowAddMembersModal(false);
                    setSelectedMembers([]);
                    setSearchMember('');
                  }}
                  className="px-4 py-2 text-gray-700 bg-gray-100 hover:bg-gray-200 rounded-lg transition-colors"
                >
                  Cancel
                </button>
                <button
                  onClick={handleAddMembers}
                  disabled={selectedMembers.length === 0}
                  className="px-4 py-2 bg-blue-600 text-white rounded-lg hover:bg-blue-700 disabled:opacity-50 disabled:cursor-not-allowed transition-colors"
                >
                  Add {selectedMembers.length > 0 ? `${selectedMembers.length} ${selectedMembers.length === 1 ? 'person' : 'people'}` : ''}
                </button>
              </div>
            </div>
          </div>
        </div>
      )}

      {/* Upgrade Modal */}
      {showUpgradeModal && (
        <div className="fixed inset-0 bg-black bg-opacity-50 flex items-center justify-center z-50">
          <div className="bg-white rounded-lg shadow-xl w-full max-w-md mx-4">
            <div className="p-6">
              <div className="flex items-center justify-between mb-4">
                <h2 className="text-xl font-semibold text-gray-900">Upgrade Your Plan</h2>
                <button
                  onClick={() => setShowUpgradeModal(false)}
                  className="p-2 text-gray-400 hover:text-gray-600 hover:bg-gray-100 rounded-lg transition-colors"
                >
                  <X className="w-5 h-5" />
                </button>
              </div>
              
              <div className="mb-6">
                <div className="w-16 h-16 bg-blue-100 rounded-full flex items-center justify-center mb-4 mx-auto">
                  <Send className="w-8 h-8 text-blue-600" />
                </div>
                <p className="text-gray-600 text-center mb-4">
                  Access your full chat history and unlock premium features with our Pro plan.
                </p>
                <ul className="text-sm text-gray-600 space-y-2">
                  <li className="flex items-center">
                    <div className="w-4 h-4 bg-green-500 rounded-full mr-2"></div>
                    Unlimited chat history
                  </li>
                  <li className="flex items-center">
                    <div className="w-4 h-4 bg-green-500 rounded-full mr-2"></div>
                    Advanced search features
                  </li>
                  <li className="flex items-center">
                    <div className="w-4 h-4 bg-green-500 rounded-full mr-2"></div>
                    Priority support
                  </li>
                </ul>
              </div>

              <div className="flex space-x-3">
                <button
                  onClick={() => setShowUpgradeModal(false)}
                  className="flex-1 px-4 py-2 border border-gray-300 text-gray-700 rounded-lg hover:bg-gray-50 transition-colors"
                >
                  Not now
                </button>
                <button
                  onClick={() => {
                    // Here you would integrate with your payment system
                    alert('Redirect to upgrade page...');
                    setShowUpgradeModal(false);
                  }}
                  className="flex-1 px-4 py-2 bg-blue-600 text-white rounded-lg hover:bg-blue-700 transition-colors"
                >
                  Upgrade Now
                </button>
              </div>
            </div>
          </div>
        </div>
      )}

      {/* Channel Creation Modal */}
      <ChannelCreateModal
        isOpen={showCreateChannelModal}
        onClose={() => setShowCreateChannelModal(false)}
        onSubmit={handleCreateChannel}
        isLoading={creatingChannel}
      />

    </div>
  );
};<|MERGE_RESOLUTION|>--- conflicted
+++ resolved
@@ -204,7 +204,7 @@
 
       // Step 2: Get all unique user IDs from the team memberships
       const allUserIds = new Set<string>();
-      teamMemberships.forEach(membership => {
+      teamMemberships.forEach((membership: any) => {
         if (membership.user_id) allUserIds.add(membership.user_id);
         if (membership.admin_id) allUserIds.add(membership.admin_id);
       });
@@ -225,11 +225,11 @@
       const memberIds = new Set<string>();
 
       if (profiles) {
-        profiles.forEach(profile => {
+        profiles.forEach((profile: any) => {
           if (!memberIds.has(profile.id) && profile.id !== user?.id) {
             memberIds.add(profile.id);
             // Check if this user is an admin in any team the current user is part of
-            const isAdmin = teamMemberships.some(tm => tm.admin_id === profile.id);
+            const isAdmin = teamMemberships.some((tm: any) => tm.admin_id === profile.id);
             
             members.push({
               id: profile.id,
@@ -557,9 +557,9 @@
                     >
                       <Hash className="w-4 h-4 mr-2 flex-shrink-0" />
                       <span className="truncate flex-1 text-left">{channel.name}</span>
-                      {channel.locked && <Lock className="w-3 h-3 text-gray-400" />}
-                      {channel.memberCount && channel.memberCount > 0 && (
-                        <span className="text-xs text-gray-500">{channel.memberCount}</span>
+                      {(channel as any).locked && <Lock className="w-3 h-3 text-gray-400" />}
+                      {channel.member_count && channel.member_count > 0 && (
+                        <span className="text-xs text-gray-500">{channel.member_count}</span>
                       )}
                     </button>
                   ))}
@@ -1164,7 +1164,7 @@
                               const channelId = e.target.value;
                               const channel = dbChannels.find(ch => ch.id === channelId);
                               if (channel) {
-                                setSelectedChannel(channel);
+                                setSelectedChannel(channel as any);
                                 setSelectedPostChannel(channel.name);
                               }
                             }}
@@ -1271,10 +1271,8 @@
                   </div>
                 </div>
 
-<<<<<<< HEAD
                 {/* Posts List */}
                 <div className="p-6">
-                  {console.log('Rendering posts section:', { selectedChannel, channelPosts, hasPostsForChannel: selectedChannel ? channelPosts[selectedChannel.id] : 'no channel' })}
                   {selectedChannel ? (
                     channelPosts[selectedChannel.id]?.length > 0 ? (
                       channelPosts[selectedChannel.id].map((post: any) => (
@@ -1359,18 +1357,13 @@
                     <div className="text-center py-12">
                       <div className="w-16 h-16 bg-gray-100 rounded-full flex items-center justify-center mx-auto mb-4">
                         <Hash className="w-8 h-8 text-gray-400" />
-=======
-                {/* Posts List - Empty State */}
-                <div className="flex-1 flex items-center justify-center p-8">
-                  <div className="text-center">
-                    <div className="w-24 h-24 bg-gray-100 rounded-full flex items-center justify-center mx-auto mb-4">
-                      <FileText className="w-8 h-8 text-gray-400" />
-                    </div>
-                    <h3 className="text-lg font-semibold text-gray-900 mb-2">No posts yet</h3>
-                    <p className="text-gray-600 mb-4">
-                      Posts from your team will appear here when they're shared.
-                    </p>
-                  </div>
+                      </div>
+                      <h3 className="text-lg font-medium text-gray-900 mb-2">Select a channel</h3>
+                      <p className="text-gray-500">
+                        Choose a channel to view and create posts
+                      </p>
+                    </div>
+                  )}
                 </div>
               </div>
 
@@ -1462,14 +1455,9 @@
                             Post
                           </button>
                         </div>
->>>>>>> c6206bea
-                      </div>
-                      <h3 className="text-lg font-medium text-gray-900 mb-2">Select a channel</h3>
-                      <p className="text-gray-500">
-                        Choose a channel to view and create posts
-                      </p>
-                    </div>
-                  )}
+                      </div>
+                    </div>
+                  </div>
                 </div>
               )}
             </div>
